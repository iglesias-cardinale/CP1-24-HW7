--- conflicted
+++ resolved
@@ -1,8 +1,8 @@
 """
 Unit testing module for testing functions in calculus.py
 """
-<<<<<<< HEAD
 
+import pytest
 import numpy as np
 import calculus as calc
 
@@ -15,10 +15,6 @@
 
     # Use an assertion to check if the result is close to the expected value
     assert np.isclose(result, 2), f"Expected 2, but got {result}. Updated n: {updated_n}"
-=======
-import pytest
-import numpy as np
-import calculus as calc
 
 def func_1(x):
     """
@@ -50,7 +46,6 @@
     A function that returns a value for x as a first guess to be used for testing
     """
     return 0.0073
->>>>>>> 1b12f1fb
 
 def test_dummy():
     """ 
