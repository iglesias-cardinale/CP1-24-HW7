--- conflicted
+++ resolved
@@ -1,18 +1,17 @@
 """
-<<<<<<< HEAD
 calculus.py
-this module contain function  to calculate the integral using the simpson
-=======
 This module implements different integration and root finding algorithms
->>>>>>> fe17ec7e
 """
 
 import numpy as np
 
-<<<<<<< HEAD
+import scipy as sp
+# import matplotlib.pyplot as plt
+
 def dummy():
-    """ dummy functions for template file
-    just the same function that Dr Thomay made"""
+    """ 
+    dummy function for template file
+    """
     return 0
 
 def simpson(f, a, b, n):
@@ -41,15 +40,6 @@
     # Compute the integral and return both the result and the updated value of n
     integral = s * h / 3
     return integral, n
-=======
-import scipy as sp
-# import matplotlib.pyplot as plt
-
-def dummy():
-    """ 
-    dummy function for template file
-    """
-    return 0
 
 def a_trap(y, d):
     """
@@ -275,5 +265,4 @@
 
     y = func(x)    # evaluate the function on the modified grid
     integral_value = sp.integrate.trapezoid(y, x)   # calculate the integral using numpy
-    return integral_value
->>>>>>> fe17ec7e
+    return integral_value